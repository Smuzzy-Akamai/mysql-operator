--- conflicted
+++ resolved
@@ -348,15 +348,10 @@
             - "AUDIT_READ"
             - "AUDIT_WRITE"
             - "BLOCK_SUSPEND"
-<<<<<<< HEAD
-            - "BPF"
-            - "CHECKPOINT_RESTORE"
-=======
 # CAP_BPF was introduced in Linux 5.8 which could be too new for some K8s installations
 #            - "BPF"
 # CAP_CHECKPOINT_RESTORE was introduced in Linux 5.9 which could be too new for some K8s installations
 #            - "CHECKPOINT_RESTORE"
->>>>>>> f09dfcaf
             - "CHOWN"
             - "DAC_READ_SEARCH"
             - "FOWNER"
@@ -373,12 +368,8 @@
             - "NET_BIND_SERVICE"
             - "NET_BROADCAST"
             - "NET_RAW"
-<<<<<<< HEAD
-            - "PERFMON"
-=======
 # CAP_PERFMON was introduced in Linux 5.8 which could be too new for some K8s installations
 #            - "PERFMON"
->>>>>>> f09dfcaf
             - "SETFCAP"
             - "SETPCAP"
             - "SYS_ADMIN"
